{
    "name": "paragonie/halite",
    "type": "library",
    "keywords": [
        "encryption",
        "public-key",
        "cryptography",
        "signatures",
        "password",
        "hashing",
        "libsodium",
        "sodium",
        "Curve25519",
        "X25519",
        "Ed25519",
        "XSalsa20",
        "BLAKE",
        "BLAKE2",
        "BLAKE2b",
        "Argon2",
        "Argon2i",
        "ext-sodium"
    ],
    "description": "High-level cryptography interface powered by libsodium",
    "homepage": "https://github.com/paragonie/halite",
    "license": "MPL-2.0",
    "authors": [
        {
            "name": "Paragon Initiative Enterprises",
            "homepage": "https://paragonie.com",
            "email": "info@paragonie.com"
        }
    ],
    "require": {
        "php": "^7.2",
<<<<<<< HEAD
        "paragonie/constant_time_encoding": "^2"
=======
        "paragonie/constant_time_encoding": "^2",
        "paragonie/hidden-string": "^1",
        "paragonie/sodium_compat": "^1.6"
>>>>>>> 066e13a1
    },
    "autoload": {
        "psr-4": {
            "ParagonIE\\Halite\\": "./src"
        }
    },
    "require-dev": {
        "phpunit/phpunit": "^7",
        "vimeo/psalm": "^1"
    },
    "support": {
        "docs": "https://github.com/paragonie/halite/tree/master/doc"
    },
    "config": {
        "preferred-install": "dist",
        "optimize-autoloader": true,
        "sort-packages": true
    },
    "prefer-stable": true
}<|MERGE_RESOLUTION|>--- conflicted
+++ resolved
@@ -33,13 +33,8 @@
     ],
     "require": {
         "php": "^7.2",
-<<<<<<< HEAD
-        "paragonie/constant_time_encoding": "^2"
-=======
         "paragonie/constant_time_encoding": "^2",
-        "paragonie/hidden-string": "^1",
-        "paragonie/sodium_compat": "^1.6"
->>>>>>> 066e13a1
+        "paragonie/hidden-string": "^1"
     },
     "autoload": {
         "psr-4": {
