<?php
declare(strict_types=1);

use ParagonIE\Halite\Alerts as CryptoException;
use ParagonIE\Halite\KeyFactory;
use ParagonIE\Halite\Asymmetric\{
    Crypto as Asymmetric,
    EncryptionPublicKey,
    EncryptionSecretKey
};
use ParagonIE\Halite\Halite;
use ParagonIE\Halite\HiddenString;
use PHPUnit\Framework\TestCase;

/**
 * @backupGlobals disabled
 * @backupStaticAttributes disabled
 */
<<<<<<< HEAD
class AsymmetricTest extends \PHPUnit\Framework\TestCase
=======
class AsymmetricTest extends TestCase
>>>>>>> 86bb0acd
{
    /**
     * @covers Asymmetric::encrypt()
     */
    public function testEncrypt()
    {
        $alice = KeyFactory::generateEncryptionKeyPair();
        $bob = KeyFactory::generateEncryptionKeyPair();
        
        $message = Asymmetric::encrypt(
            new HiddenString('test message'),
            $alice->getSecretKey(),
            $bob->getPublicKey()
        );
        $this->assertSame(
            \strpos($message, Halite::VERSION_PREFIX),
            0
        );
        
        $plain = Asymmetric::decrypt(
            $message,
            $bob->getSecretKey(),
            $alice->getPublicKey()
        );
        
        $this->assertSame($plain->getString(), 'test message');
    }

    /**
     * @covers Asymmetric::encrypt()
     * @covers Asymmetric::decrypt()
     */
    public function testEncryptEmpty()
    {
        $alice = KeyFactory::generateEncryptionKeyPair();
        $bob = KeyFactory::generateEncryptionKeyPair();

        $message = Asymmetric::encrypt(
            new HiddenString(''),
            $alice->getSecretKey(),
            $bob->getPublicKey()
        );

        $this->assertSame(
            \strpos($message, Halite::VERSION_PREFIX),
            0
        );

        $plain = Asymmetric::decrypt(
            $message,
            $alice->getSecretKey(),
            $bob->getPublicKey()
        );

        $this->assertSame('', $plain->getString());
    }

    /**
     * @covers Asymmetric::encrypt()
     * @covers Asymmetric::decrypt()
     */
    public function testEncryptFail()
    {
        $alice = KeyFactory::generateEncryptionKeyPair();
        $bob = KeyFactory::generateEncryptionKeyPair();
        
        $message = Asymmetric::encrypt(
            new HiddenString('test message'),
            $alice->getSecretKey(),
            $bob->getPublicKey(),
            true
        );
        $r = \Sodium\randombytes_uniform(\mb_strlen($message, '8bit'));
        $amt = \Sodium\randombytes_uniform(8);
        $message[$r] = \chr(\ord($message[$r]) ^ 1 << $amt);
        
        try {
            $plain = Asymmetric::decrypt(
                $message,
                $bob->getSecretKey(),
                $alice->getPublicKey(),
                true
            );
            $this->assertSame($plain, $message);
            $this->fail(
                'This should have thrown an InvalidMessage exception!'
            );
        } catch (CryptoException\InvalidMessage $e) {
            $this->assertTrue($e instanceof CryptoException\InvalidMessage);
        }
    }

    /**
     * @covers Asymmetric::seal()
     * @covers Asymmetric::unseal()
     */
    public function testSeal()
    {
        if (
            \Sodium\library_version_major() < 7 ||
            (\Sodium\library_version_major() == 7 && \Sodium\library_version_minor() < 5)
        ) {
            $this->markTestSkipped("Your version of libsodium is too old");
        }
        $alice = KeyFactory::generateEncryptionKeyPair();
        $enc_secret = $alice->getSecretKey();
        $enc_public = $alice->getPublicKey();
        
        $this->assertSame(
            \Sodium\crypto_box_publickey_from_secretkey($enc_secret->getRawKeyMaterial()),
            $enc_public->getRawKeyMaterial()
        );
        
        $message = new HiddenString('This is for your eyes only');
        
        $kp = \Sodium\crypto_box_keypair();
        $test = \Sodium\crypto_box_seal($message->getString(), \Sodium\crypto_box_publickey($kp));
        $decr = \Sodium\crypto_box_seal_open($test, $kp);
        $this->assertTrue($decr !== false);
        
        $sealed = Asymmetric::seal(
            $message,
            new EncryptionPublicKey(
                new HiddenString(\Sodium\crypto_box_publickey($kp))
            )
        );
        $opened = Asymmetric::unseal(
            $sealed,
            new EncryptionSecretKey(
                new HiddenString(\Sodium\crypto_box_secretkey($kp))
            )
        );
        
        $this->assertSame($opened->getString(), $message->getString());
        
        $sealed = Asymmetric::seal($message, $enc_public);
        $opened = Asymmetric::unseal($sealed, $enc_secret);
        
        $this->assertSame($opened->getString(), $message->getString());
        
        $sealed_raw = Asymmetric::seal($message, $alice->getPublicKey());
        $opened_raw = Asymmetric::unseal($sealed_raw, $alice->getSecretKey());
        
        $this->assertSame($opened_raw->getString(), $message->getString());
    }

    /**
     * @covers Asymmetric::seal()
     * @covers Asymmetric::unseal()
     */
    public function testSealFail()
    {
        if (
            \Sodium\library_version_major() < 7 ||
            (\Sodium\library_version_major() == 7 && \Sodium\library_version_minor() < 5)
        ) {
            $this->markTestSkipped("Your version of libsodium is too old");
        }
        
        $alice = KeyFactory::generateEncryptionKeyPair();
        
        $message = new HiddenString('This is for your eyes only');
        $sealed = Asymmetric::seal($message, $alice->getPublicKey(), true);
        
        // Let's flip one bit, randomly:
        $r = \Sodium\randombytes_uniform(\mb_strlen($sealed, '8bit'));
        $amt = 1 << \Sodium\randombytes_uniform(8);
        $sealed[$r] = \chr(\ord($sealed[$r]) ^ $amt);
        
        // This should throw an exception
        try {
            $opened = Asymmetric::unseal($sealed, $alice->getSecretKey());
            $this->assertSame($opened->getString(), $message);
            $this->fail(
                'This should have thrown an InvalidMessage exception!'
            );
        } catch (CryptoException\InvalidKey $e) {
            $this->assertTrue($e instanceof CryptoException\InvalidKey);
        } catch (CryptoException\InvalidMessage $e) {
            $this->assertTrue($e instanceof CryptoException\InvalidMessage);
        }
    }

    /**
     * @covers Asymmetric::sign()
     * @covers Asymmetric::verify()
     */
    public function testSign()
    {
        $alice = KeyFactory::generateSignatureKeyPair();
        
        $message = 'test message';
        $signature = Asymmetric::sign($message, $alice->getSecretKey());
        
        $this->assertTrue(strlen($signature) === 88);
        
        $this->assertTrue(
            Asymmetric::verify($message, $alice->getPublicKey(), $signature)
        );
    }

    /**
     * @covers Asymmetric::sign()
     * @covers Asymmetric::verify()
     */
    public function testSignFail()
    {
        $alice = KeyFactory::generateSignatureKeyPair();
        
        $message = 'test message';
        $signature = Asymmetric::sign($message, $alice->getSecretKey(), true);
        
        $this->assertFalse(
            Asymmetric::verify(
                'wrongmessage',
                $alice->getPublicKey(),
                $signature,
                true
            )
        );
        
        $_signature = $signature;
        // Let's flip one bit, randomly:
        $r = \Sodium\randombytes_uniform(\mb_strlen($_signature, '8bit'));
        $_signature[$r] = \chr(
            \ord($_signature[$r])
                ^
            1 << \Sodium\randombytes_uniform(8)
        );
        
        $this->assertFalse(
            Asymmetric::verify(
                $message,
                $alice->getPublicKey(),
                $_signature,
                true
            )
        );
    }
}<|MERGE_RESOLUTION|>--- conflicted
+++ resolved
@@ -16,11 +16,7 @@
  * @backupGlobals disabled
  * @backupStaticAttributes disabled
  */
-<<<<<<< HEAD
-class AsymmetricTest extends \PHPUnit\Framework\TestCase
-=======
 class AsymmetricTest extends TestCase
->>>>>>> 86bb0acd
 {
     /**
      * @covers Asymmetric::encrypt()
