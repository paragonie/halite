<?php
declare(strict_types=1);

use ParagonIE\Halite\File;
use ParagonIE\Halite\HiddenString;
use ParagonIE\Halite\KeyFactory;
use ParagonIE\Halite\Symmetric\EncryptionKey;
use ParagonIE\Halite\Util;
use ParagonIE\Halite\Alerts as CryptoException;
use PHPUnit\Framework\TestCase;

/**
 * @backupGlobals disabled
 * @backupStaticAttributes disabled
 */
<<<<<<< HEAD
class FileTest extends \PHPUnit\Framework\TestCase
=======
class FileTest extends TestCase
>>>>>>> 86bb0acd
{
    /**
     * @covers File::encrypt()
     * @covers File::decrypt()
     */
    public function testEncrypt()
    {
        \touch(__DIR__.'/tmp/paragon_avatar.encrypted.png');
        \chmod(__DIR__.'/tmp/paragon_avatar.encrypted.png', 0777);
        \touch(__DIR__.'/tmp/paragon_avatar.decrypted.png');
        \chmod(__DIR__.'/tmp/paragon_avatar.decrypted.png', 0777);

        $key = new EncryptionKey(
            new HiddenString(\str_repeat('B', 32))
        );
        File::encrypt(
            __DIR__.'/tmp/paragon_avatar.png',
            __DIR__.'/tmp/paragon_avatar.encrypted.png',
            $key
        );

        File::decrypt(
            __DIR__.'/tmp/paragon_avatar.encrypted.png',
            __DIR__.'/tmp/paragon_avatar.decrypted.png',
            $key
        );

        $this->assertSame(
            \hash_file('sha256', __DIR__.'/tmp/paragon_avatar.png'),
            \hash_file('sha256', __DIR__.'/tmp/paragon_avatar.decrypted.png')
        );
        \unlink(__DIR__.'/tmp/paragon_avatar.encrypted.png');
        \unlink(__DIR__.'/tmp/paragon_avatar.decrypted.png');
    }

    /**
     * @covers File::encrypt()
     * @covers File::decrypt()
     */
    public function testEncryptEmpty()
    {
        \file_put_contents(__DIR__.'/tmp/empty.txt', '');
        \chmod(__DIR__.'/tmp/empty.txt', 0777);

        $key = new EncryptionKey(
            new HiddenString(\str_repeat('B', 32))
        );
        File::encrypt(
            __DIR__.'/tmp/empty.txt',
            __DIR__.'/tmp/empty.encrypted.txt',
            $key
        );

        File::decrypt(
            __DIR__.'/tmp/empty.encrypted.txt',
            __DIR__.'/tmp/empty.decrypted.txt',
            $key
        );

        $this->assertSame(
            \hash_file('sha256', __DIR__.'/tmp/empty.txt'),
            \hash_file('sha256', __DIR__.'/tmp/empty.decrypted.txt')
        );
        \unlink(__DIR__.'/tmp/empty.txt');
        \unlink(__DIR__.'/tmp/empty.encrypted.txt');
        \unlink(__DIR__.'/tmp/empty.decrypted.txt');
    }

    /**
     * @covers File::encrypt()
     * @covers File::decrypt()
     */
    public function testEncryptFail()
    {
        \touch(__DIR__.'/tmp/paragon_avatar.encrypt_fail.png');
        \chmod(__DIR__.'/tmp/paragon_avatar.encrypt_fail.png', 0777);
        \touch(__DIR__.'/tmp/paragon_avatar.decrypt_fail.png');
        \chmod(__DIR__.'/tmp/paragon_avatar.decrypt_fail.png', 0777);
        
        $key = new EncryptionKey(
            new HiddenString(\str_repeat('B', 32))
        );
        File::encrypt(
            __DIR__.'/tmp/paragon_avatar.png',
            __DIR__.'/tmp/paragon_avatar.encrypt_fail.png',
            $key
        );
        
        $fp = \fopen(__DIR__.'/tmp/paragon_avatar.encrypt_fail.png', 'ab');
        \fwrite($fp, \Sodium\randombytes_buf(1));
        fclose($fp);
            
        try {
            File::decrypt(
                __DIR__.'/tmp/paragon_avatar.encrypt_fail.png',
                __DIR__.'/tmp/paragon_avatar.decrypt_fail.png',
                $key
            );
            $this->fail(
                'This should have thrown an InvalidMessage exception!'
            );
        } catch (CryptoException\InvalidMessage $e) {
            $this->assertTrue($e instanceof CryptoException\InvalidMessage);
            \unlink(__DIR__.'/tmp/paragon_avatar.encrypt_fail.png');
            \unlink(__DIR__.'/tmp/paragon_avatar.decrypt_fail.png');
        }
    }

    /**
     * @covers File::encrypt()
     * @covers File::decrypt()
     */
    public function testEncryptSmallFail()
    {
        $msg = 'Input file is too small to have been encrypted by Halite.';
        $key = new EncryptionKey(
            new HiddenString(\str_repeat('B', 32))
        );

        \file_put_contents(
            __DIR__.'/tmp/empty.encrypted.txt',
            ''
        );
        try {
            File::decrypt(
                __DIR__ . '/tmp/empty.encrypted.txt',
                __DIR__ . '/tmp/empty.decrypted.txt',
                $key
            );
            $this->fail("This should scream bloody murder");
        } catch (CryptoException\InvalidMessage $e) {
            $this->assertSame($msg, $e->getMessage());
        }

        \file_put_contents(
            __DIR__.'/tmp/empty.encrypted.txt',
            "\x31\x41\x04\x00\x01"
        );
        try {
            File::decrypt(
                __DIR__ . '/tmp/empty.encrypted.txt',
                __DIR__ . '/tmp/empty.decrypted.txt',
                $key
            );
            $this->fail("This should scream bloody murder");
        } catch (CryptoException\InvalidMessage $e) {
            $this->assertSame($msg, $e->getMessage());
        }

        \file_put_contents(
            __DIR__.'/tmp/empty.encrypted.txt',
            "\x31\x41\x04\x00" . \str_repeat("\x00", 87)
        );
        try {
            File::decrypt(
                __DIR__ . '/tmp/empty.encrypted.txt',
                __DIR__ . '/tmp/empty.decrypted.txt',
                $key
            );
            $this->fail("This should scream bloody murder");
        } catch (CryptoException\InvalidMessage $e) {
            $this->assertSame($msg, $e->getMessage());
        }

        \unlink(__DIR__.'/tmp/empty.encrypted.txt');
        \unlink(__DIR__.'/tmp/empty.decrypted.txt');
    }

    /**
     * @covers File::seal()
     * @covers File::unseal()
     */
    public function testSeal()
    {
        \touch(__DIR__.'/tmp/paragon_avatar.sealed.png');
        \chmod(__DIR__.'/tmp/paragon_avatar.sealed.png', 0777);
        \touch(__DIR__.'/tmp/paragon_avatar.opened.png');
        \chmod(__DIR__.'/tmp/paragon_avatar.opened.png', 0777);
        
        $keypair = KeyFactory::generateEncryptionKeyPair();
            $secretkey = $keypair->getSecretKey();
            $publickey = $keypair->getPublicKey();
        
        File::seal(
            __DIR__.'/tmp/paragon_avatar.png',
            __DIR__.'/tmp/paragon_avatar.sealed.png',
            $publickey
        );
        
        File::unseal(
            __DIR__.'/tmp/paragon_avatar.sealed.png',
            __DIR__.'/tmp/paragon_avatar.opened.png',
            $secretkey
        );
        
        $this->assertSame(
            \hash_file('sha256', __DIR__.'/tmp/paragon_avatar.png'),
            \hash_file('sha256', __DIR__.'/tmp/paragon_avatar.opened.png')
        );
        
        \unlink(__DIR__.'/tmp/paragon_avatar.sealed.png');
        \unlink(__DIR__.'/tmp/paragon_avatar.opened.png');
    }

    /**
     * @covers File::seal()
     * @covers File::unseal()
     */
    public function testSealEmpty()
    {
        \file_put_contents(__DIR__.'/tmp/empty.txt', '');
        \chmod(__DIR__.'/tmp/empty.txt', 0777);

        $keypair = KeyFactory::generateEncryptionKeyPair();
            $secretkey = $keypair->getSecretKey();
            $publickey = $keypair->getPublicKey();

        File::seal(
            __DIR__.'/tmp/empty.txt',
            __DIR__.'/tmp/empty.sealed.txt',
            $publickey
        );

        File::unseal(
            __DIR__.'/tmp/empty.sealed.txt',
            __DIR__.'/tmp/empty.unsealed.txt',
            $secretkey
        );

        $this->assertSame(
            \hash_file('sha256', __DIR__.'/tmp/empty.txt'),
            \hash_file('sha256', __DIR__.'/tmp/empty.unsealed.txt')
        );

        \unlink(__DIR__.'/tmp/empty.txt');
        \unlink(__DIR__.'/tmp/empty.sealed.txt');
        \unlink(__DIR__.'/tmp/empty.unsealed.txt');
    }

    /**
     * @covers File::seal()
     * @covers File::unseal()
     */
    public function testSealFail()
    {
        \touch(__DIR__.'/tmp/paragon_avatar.seal_fail.png');
        \chmod(__DIR__.'/tmp/paragon_avatar.seal_fail.png', 0777);
        \touch(__DIR__.'/tmp/paragon_avatar.open_fail.png');
        \chmod(__DIR__.'/tmp/paragon_avatar.open_fail.png', 0777);
        
        $keypair = KeyFactory::generateEncryptionKeyPair();
            $secretkey = $keypair->getSecretKey();
            $publickey = $keypair->getPublicKey();
        
        File::seal(
            __DIR__.'/tmp/paragon_avatar.png',
            __DIR__.'/tmp/paragon_avatar.seal_fail.png',
            $publickey
        );
        
        $fp = \fopen(__DIR__.'/tmp/paragon_avatar.seal_fail.png', 'ab');
        \fwrite($fp, \Sodium\randombytes_buf(1));
        \fclose($fp);
        
        try {
            File::unseal(
                __DIR__.'/tmp/paragon_avatar.seal_fail.png',
                __DIR__.'/tmp/paragon_avatar.open_fail.png',
                $secretkey
            );
            $this->fail(
                'This should have thrown an InvalidMessage exception!'
            );
        } catch (CryptoException\InvalidMessage $e) {
            $this->assertTrue($e instanceof CryptoException\InvalidMessage);
            \unlink(__DIR__.'/tmp/paragon_avatar.seal_fail.png');
            \unlink(__DIR__.'/tmp/paragon_avatar.open_fail.png');
        }
    }

    /**
     * @covers File::seal()
     * @covers File::unseal()
     */
    public function testSealSmallFail()
    {
        $msg = 'Input file is too small to have been encrypted by Halite.';
        $keypair = KeyFactory::generateEncryptionKeyPair();
        $secretkey = $keypair->getSecretKey();

        \file_put_contents(__DIR__.'/tmp/empty.sealed.txt', '');

        try {
            File::unseal(
                __DIR__.'/tmp/empty.sealed.txt',
                __DIR__.'/tmp/empty.unsealed.txt',
                $secretkey
            );
            $this->fail("This should scream bloody murder");
        } catch (CryptoException\InvalidMessage $e) {
            $this->assertSame($e->getMessage(), $msg);
        }

        \file_put_contents(
            __DIR__.'/tmp/empty.sealed.txt',
            "\x31\x41\x04\x00" . \str_repeat("\x00", 95)
        );
        try {
            File::unseal(
                __DIR__.'/tmp/empty.sealed.txt',
                __DIR__.'/tmp/empty.unsealed.txt',
                $secretkey
            );
            $this->fail("This should scream bloody murder");
        } catch (CryptoException\InvalidMessage $e) {
            $this->assertSame($msg, $e->getMessage());
        }

        \unlink(__DIR__.'/tmp/empty.sealed.txt');
        \unlink(__DIR__.'/tmp/empty.unsealed.txt');
    }

    /**
     * @covers File::sign()
     * @covers File::verify()
     */
    public function testSign()
    {
        $keypair = KeyFactory::generateSignatureKeyPair();
            $secretkey = $keypair->getSecretKey();
            $publickey = $keypair->getPublicKey();
        
        $signature = File::sign(
            __DIR__.'/tmp/paragon_avatar.png',
            $secretkey
        );
        
        $this->assertTrue(
            File::verify(
                __DIR__.'/tmp/paragon_avatar.png',
                $publickey,
                $signature
            )
        );
    }

    /**
     * @covers File::checksum()
     */
    public function testChecksum()
    {
        $csum = File::checksum(__DIR__.'/tmp/paragon_avatar.png', null, false);
        $this->assertSame(
            $csum,
            "09f9f74a0e742d057ca08394db4c2e444be88c0c94fe9a914c3d3758c7eccafb".
            "8dd286e3d6bc37f353e76c0c5aa2036d978ca28ffaccfa59f5dc1f076c5517a0"
        );
        
        $data = \Sodium\randombytes_buf(32);
        \file_put_contents(__DIR__.'/tmp/garbage.dat', $data);
        
        $hash = Util::raw_hash($data, 64);
        $file = File::checksum(__DIR__.'/tmp/garbage.dat', null, true);
        $this->assertSame(
            $hash,
            $file
        );
        \unlink(__DIR__.'/tmp/garbage.dat');
    }
}<|MERGE_RESOLUTION|>--- conflicted
+++ resolved
@@ -13,11 +13,7 @@
  * @backupGlobals disabled
  * @backupStaticAttributes disabled
  */
-<<<<<<< HEAD
-class FileTest extends \PHPUnit\Framework\TestCase
-=======
 class FileTest extends TestCase
->>>>>>> 86bb0acd
 {
     /**
      * @covers File::encrypt()
@@ -149,12 +145,12 @@
             );
             $this->fail("This should scream bloody murder");
         } catch (CryptoException\InvalidMessage $e) {
-            $this->assertSame($msg, $e->getMessage());
+            $this->assertSame($e->getMessage(), $msg);
         }
 
         \file_put_contents(
             __DIR__.'/tmp/empty.encrypted.txt',
-            "\x31\x41\x04\x00\x01"
+            "\x31\x41\x02\x00\x01"
         );
         try {
             File::decrypt(
@@ -164,12 +160,13 @@
             );
             $this->fail("This should scream bloody murder");
         } catch (CryptoException\InvalidMessage $e) {
-            $this->assertSame($msg, $e->getMessage());
-        }
+            $this->assertSame($e->getMessage(), $msg);
+        }
+
 
         \file_put_contents(
             __DIR__.'/tmp/empty.encrypted.txt',
-            "\x31\x41\x04\x00" . \str_repeat("\x00", 87)
+            "\x31\x41\x02\x00" . \str_repeat("\x00", 87)
         );
         try {
             File::decrypt(
@@ -179,7 +176,7 @@
             );
             $this->fail("This should scream bloody murder");
         } catch (CryptoException\InvalidMessage $e) {
-            $this->assertSame($msg, $e->getMessage());
+            $this->assertSame($e->getMessage(), $msg);
         }
 
         \unlink(__DIR__.'/tmp/empty.encrypted.txt');
@@ -323,7 +320,7 @@
 
         \file_put_contents(
             __DIR__.'/tmp/empty.sealed.txt',
-            "\x31\x41\x04\x00" . \str_repeat("\x00", 95)
+            "\x31\x41\x02\x00" . \str_repeat("\x00", 95)
         );
         try {
             File::unseal(
@@ -333,7 +330,7 @@
             );
             $this->fail("This should scream bloody murder");
         } catch (CryptoException\InvalidMessage $e) {
-            $this->assertSame($msg, $e->getMessage());
+            $this->assertSame($e->getMessage(), $msg);
         }
 
         \unlink(__DIR__.'/tmp/empty.sealed.txt');
