--- conflicted
+++ resolved
@@ -10,11 +10,7 @@
  * @backupGlobals disabled
  * @backupStaticAttributes disabled
  */
-<<<<<<< HEAD
-class StreamTest extends \PHPUnit\Framework\TestCase
-=======
 class StreamTest extends TestCase
->>>>>>> 86bb0acd
 {
     public function testFileHash()
     {
